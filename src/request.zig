const std = @import("std");

const ascii = std.ascii;
const mem = std.mem;
const fmt = std.fmt;

const hzzp = @import("hzzp");
const zuri = @import("uri");

const conn = @import("connection.zig");

const Protocol = conn.Protocol;
const Connection = conn.Connection;

/// All RFC 7231 and RFC 5789 HTTP methods.
pub const Method = enum {
    GET,
    HEAD,
    POST,
    PUT,
    DELETE,
    CONNECT,
    OPTIONS,
    TRACE,
    PATCH,

    pub fn name(self: Method) []const u8 {
        return @tagName(self);
    }

    pub const HasPayload = enum { yes, no, maybe };
    pub fn hasPayload(self: Method) HasPayload {
        switch (self) {
            .GET, .HEAD, .CONNECT, .OPTIONS, .TRACE => return .no,
            .POST, .PUT, .PATCH => return .yes,
            .DELETE => return .maybe,
        }
    }
};

const root = @import("root");
pub const use_buffered_io: bool = if (@hasDecl(root, "zfetch_use_buffered_io"))
    root.zfetch_use_buffered_io
else
    true;

const BufferedReader = std.io.BufferedReader(4096, Connection.Reader);
const BufferedWriter = std.io.BufferedWriter(4096, Connection.Writer);

const HttpClient = if (use_buffered_io)
    hzzp.base.client.BaseClient(BufferedReader.Reader, BufferedWriter.Writer)
else
    hzzp.base.client.BaseClient(Connection.Reader, Connection.Writer);

pub const Request = struct {
    pub const Status = struct {
        /// The response code
        code: u16,

        /// The reason for this response code, may be non-standard.
        reason: []const u8,
    };

    allocator: *mem.Allocator,

    /// The connection that this request is using.
    socket: *Connection,

    /// A duplicate of the url provided when initialized.
    url: []const u8,

    /// The components of the url provided when initialized.
    uri: zuri.UriComponents,

    buffer: []u8 = undefined,
    client: HttpClient,

    /// The response status.
    status: Status,

    /// The response headers.
    headers: hzzp.Headers,

    buffered_reader: if (use_buffered_io) BufferedReader else void,
    buffered_writer: if (use_buffered_io) BufferedWriter else void,

    // assumes scheme://hostname[:port]/ url
    /// Start a new request to the specified url. This will open a connection to the server.
    pub fn init(allocator: *mem.Allocator, url: []const u8) !*Request {
        const url_safe = try allocator.dupe(u8, url);
        const uri = try zuri.parse(url_safe);

        const protocol: Protocol = proto: {
            if (uri.scheme) |scheme| {
                if (mem.eql(u8, scheme, "http")) {
                    break :proto .http;
                } else if (mem.eql(u8, scheme, "https")) {
                    break :proto .https;
                } else {
                    return error.InvalidScheme;
                }
            } else {
                return error.MissingScheme;
            }
        };

        var req = try allocator.create(Request);
        errdefer allocator.destroy(req);

        if (uri.host == null) return error.MissingHost;

        req.allocator = allocator;
        req.socket = try Connection.connect(allocator, uri.host.?, uri.port, protocol);

        req.buffer = try allocator.alloc(u8, mem.page_size);

        req.url = url_safe;
        req.uri = uri;

        if (comptime use_buffered_io) {
            req.buffered_reader = BufferedReader{ .unbuffered_reader = req.socket.reader() };
            req.buffered_writer = BufferedWriter{ .unbuffered_writer = req.socket.writer() };

            req.client = HttpClient.init(req.buffer, req.buffered_reader.reader(), req.buffered_writer.writer());
        } else {
            req.client = HttpClient.init(req.buffer, req.socket.reader(), req.socket.writer());
        }

        req.headers = hzzp.Headers.init(allocator);
        req.status = Status{
            .code = 0,
            .reason = "",
        };

        return req;
    }

    /// End this request. Closes the connection and frees all data.
    pub fn deinit(self: *Request) void {
        self.socket.close();
        self.headers.deinit();

        self.uri = undefined;

        self.allocator.free(self.url);
        self.allocator.free(self.buffer);
        self.allocator.free(self.status.reason);

        self.allocator.destroy(self);
    }

<<<<<<< HEAD
    /// See `commit` and `fulfill`
    pub fn do(self: *Request, method: Method, headers: hzzp.Headers, payload: ?[]const u8) !void {
=======
    pub fn do(self: *Request, method: Method, headers: ?hzzp.Headers, payload: ?[]const u8) !void {
>>>>>>> 10da5089
        try self.commit(method, headers, payload);
        try self.fulfill();
    }

<<<<<<< HEAD
    /// Performs the initial request. This verifies whether the method you are using requires or disallows a payload.
    /// Default headers such as Host, Authorization (when using basic authentication), Connection, User-Agent, and
    /// Content-Length are provided automatically, therefore headers is nullable. This only writes information to allow
    /// for greater compatibility for change in the future.
    pub fn commit(self: *Request, method: Method, headers: hzzp.Headers, payload: ?[]const u8) !void {
=======
    pub fn commit(self: *Request, method: Method, headers: ?hzzp.Headers, payload: ?[]const u8) !void {
>>>>>>> 10da5089
        if (method.hasPayload() == .yes and payload == null) return error.MissingPayload;
        if (method.hasPayload() == .no and payload != null) return error.MustOmitPayload;

        try self.client.writeStatusLineParts(method.name(), self.uri.path orelse "/", self.uri.query, self.uri.fragment);

        if (headers == null or !headers.?.contains("Host")) {
            try self.client.writeHeaderValue("Host", self.uri.host.?);
        }

        if (self.uri.user != null or self.uri.password != null) {
            if (self.uri.user == null) return error.MissingUsername;
            if (self.uri.password == null) return error.MissingPassword;

            if (headers != null and headers.?.contains("Authorization")) return error.AuthorizationMismatch;

            var unencoded = try fmt.allocPrint(self.allocator, "{s}:{s}", .{ self.uri.user, self.uri.password });
            defer self.allocator.free(unencoded);

            var auth = try self.allocator.alloc(u8, std.base64.Base64Encoder.calcSize(unencoded.len));
            defer self.allocator.free(auth);

            _ = std.base64.standard_encoder.encode(auth, unencoded);

            try self.client.writeHeaderFormat("Authorization", "Basic {s}", .{auth});
        }

        if (headers == null or !headers.?.contains("Connection")) {
            try self.client.writeHeaderValue("Connection", "close");
        }

        if (headers == null or !headers.?.contains("User-Agent")) {
            try self.client.writeHeaderValue("User-Agent", "zfetch");
        }

        if (payload != null and (headers == null or !headers.?.contains("Content-Length") and !headers.?.contains("Transfer-Encoding"))) {
            try self.client.writeHeaderFormat("Content-Length", "{d}", .{payload.?.len});
        }

        if (headers) |hdrs| {
            try self.client.writeHeaders(hdrs.list.items);
        }

        try self.client.finishHeaders();
        try self.client.writePayload(payload);

        if (comptime use_buffered_io) {
            try self.buffered_writer.flush();
        }
    }

    /// Waits for the head of the response to be returned. This is not safe for malicious servers, which may stall
    /// forever.
    pub fn fulfill(self: *Request) !void {
        while (try self.client.next()) |event| {
            switch (event) {
                .status => |stat| {
                    self.status.code = stat.code;
                    self.status.reason = try self.allocator.dupe(u8, stat.reason);
                },
                .header => |header| {
                    try self.headers.append(header);
                },
                .head_done => {
                    return;
                },
                .skip => {},
                .payload, .end => unreachable,
            }
        }
    }

    pub const Reader = HttpClient.PayloadReader;

    /// A reader for the response payload. This should only be called after the request is fulfilled.
    pub fn reader(self: *Request) Reader {
        return self.client.reader();
    }
};

test "makes request" {
    try conn.init();
    defer conn.deinit();

    var req = try Request.init(std.testing.allocator, "https://httpbin.org/get");
    defer req.deinit();

    try req.do(.GET, null, null);

    std.testing.expect(req.status.code == 200);
    std.testing.expectEqualStrings("OK", req.status.reason);
    std.testing.expectEqualStrings("application/json", req.headers.get("content-type").?);

    var body = try req.reader().readAllAlloc(std.testing.allocator, 4 * 1024);
    defer std.testing.allocator.free(body);

    var json = std.json.Parser.init(std.testing.allocator, false);
    defer json.deinit();

    var tree = try json.parse(body);
    defer tree.deinit();

    std.testing.expectEqualStrings("https://httpbin.org/get", tree.root.Object.get("url").?.String);
    std.testing.expectEqualStrings("zfetch", tree.root.Object.get("headers").?.Object.get("User-Agent").?.String);
}

test "does basic auth" {
    try conn.init();
    defer conn.deinit();

    var req = try Request.init(std.testing.allocator, "https://username:password@httpbin.org/basic-auth/username/password");
    defer req.deinit();

    try req.do(.GET, null, null);

    std.testing.expect(req.status.code == 200);
    std.testing.expectEqualStrings("OK", req.status.reason);
    std.testing.expectEqualStrings("application/json", req.headers.get("content-type").?);
}

comptime {
    std.testing.refAllDecls(@This());
}<|MERGE_RESOLUTION|>--- conflicted
+++ resolved
@@ -149,25 +149,17 @@
         self.allocator.destroy(self);
     }
 
-<<<<<<< HEAD
     /// See `commit` and `fulfill`
-    pub fn do(self: *Request, method: Method, headers: hzzp.Headers, payload: ?[]const u8) !void {
-=======
     pub fn do(self: *Request, method: Method, headers: ?hzzp.Headers, payload: ?[]const u8) !void {
->>>>>>> 10da5089
         try self.commit(method, headers, payload);
         try self.fulfill();
     }
 
-<<<<<<< HEAD
     /// Performs the initial request. This verifies whether the method you are using requires or disallows a payload.
     /// Default headers such as Host, Authorization (when using basic authentication), Connection, User-Agent, and
     /// Content-Length are provided automatically, therefore headers is nullable. This only writes information to allow
     /// for greater compatibility for change in the future.
-    pub fn commit(self: *Request, method: Method, headers: hzzp.Headers, payload: ?[]const u8) !void {
-=======
     pub fn commit(self: *Request, method: Method, headers: ?hzzp.Headers, payload: ?[]const u8) !void {
->>>>>>> 10da5089
         if (method.hasPayload() == .yes and payload == null) return error.MissingPayload;
         if (method.hasPayload() == .no and payload != null) return error.MustOmitPayload;
 
